--- conflicted
+++ resolved
@@ -2,11 +2,7 @@
 
 cabal-version:      >= 1.8
 build-type:         Simple
-<<<<<<< HEAD
-version:            0.9.0.0
-=======
 version:            0.8.1.0
->>>>>>> fb5f33b7
 license:            GPL
 license-file:       LICENSE
 category:           Theorem Provers
@@ -62,11 +58,7 @@
 
       , HUnit                == 1.2.*
 
-<<<<<<< HEAD
-      , tamarin-prover-utils == 0.9.*
-=======
       , tamarin-prover-utils >= 0.8.1   && < 0.9
->>>>>>> fb5f33b7
 
 
     hs-source-dirs: src
