--- conflicted
+++ resolved
@@ -40,7 +40,6 @@
     ghc-prof-options:  -auto-all
 
     build-depends:
-<<<<<<< HEAD
         base
       , mtl
       , bytestring
@@ -60,28 +59,6 @@
       , HUnit
 
       , tamarin-prover-utils
-=======
-        base                 == 4.*
-      , mtl                  == 2.*
-      , bytestring           >= 0.9
-      , attoparsec           == 0.10.*
-      , containers           >= 0.4.2
-      , dlist
-      , safe                 >= 0.2
-      , split                == 0.1.*
-      , parsec               == 3.1.*
-      , syb                  >= 0.3.3
-      , directory            >= 1.1
-      , process              >= 1.1
-      , deepseq              >= 1.3
-      , binary               == 0.*
-      , derive               == 2.*
-
-      , HUnit                == 1.*
-
-      , tamarin-prover-utils >= 0.8.5.1  && < 0.9
->>>>>>> 195da66a
-
 
     hs-source-dirs: src
 
