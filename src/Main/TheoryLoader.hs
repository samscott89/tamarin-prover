--- conflicted
+++ resolved
@@ -120,31 +120,9 @@
 
 
 loadClosedThyString :: Arguments -> String -> IO (Either String ClosedTheory)
-<<<<<<< HEAD
-loadClosedThyString as file = do
-    let (loader, closer) = loadThyString as
-    openThy <- loader file
-    case openThy of
-      Right thy -> Right <$> closer thy
-      Left  err -> return $ Left err
-
--- | Load an open/closed theory from a file.
-loadThy :: Arguments -> (FilePath -> IO OpenTheory, OpenTheory -> IO ClosedTheory)
-loadThy as = loadGenericThy (parseOpenTheory (defines as)) as
-
--- | Load an open/closed theory from a string.
-loadThyString :: Arguments -> ( String -> IO (Either String OpenTheory)
-                              , OpenTheory -> IO ClosedTheory)
-loadThyString as = loadGenericThy loader as
-  where
-    loader str = do
-      result <- parseOpenTheoryString (defines as) str 
-      case result of
-        Right thy -> return $ Right thy
-=======
-loadClosedThyString as input =
-    case parseOpenTheoryString (defines as) input of
->>>>>>> c2eefa74
+loadClosedThyString as input = do
+    result <- parseOpenTheoryString (defines as) input
+    case result of
         Left err  -> return $ Left $ "parse error: " ++ show err
         Right thy -> fmap Right $ closeThy as thy
 
